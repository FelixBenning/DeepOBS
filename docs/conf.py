--- conflicted
+++ resolved
@@ -10,17 +10,10 @@
 # add these directories to sys.path here. If the directory is relative to the
 # documentation root, use os.path.abspath to make it absolute, like shown here.
 #
-<<<<<<< HEAD
-# import os
-# import sys
-# sys.path.insert(0, os.path.abspath('.'))
-=======
+
 import os
 import sys
 #sys.path.insert(0, os.path.abspath('../'))
->>>>>>> f2809ac7
-
-print(sys.path)
 
 # -- Project information -----------------------------------------------------
 
